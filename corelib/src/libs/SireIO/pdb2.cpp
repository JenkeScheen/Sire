/********************************************\
  *
  *  Sire - Molecular Simulation Framework
  *
  *  Copyright (C) 2017  Christopher Woods
  *
  *  This program is free software; you can redistribute it and/or modify
  *  it under the terms of the GNU General Public License as published by
  *  the Free Software Foundation; either version 2 of the License, or
  *  (at your option) any later version.
  *
  *  This program is distributed in the hope that it will be useful,
  *  but WITHOUT ANY WARRANTY; without even the implied warranty of
  *  MERCHANTABILITY or FITNESS FOR A PARTICULAR PURPOSE.  See the
  *  GNU General Public License for more details.
  *
  *  You should have received a copy of the GNU General Public License
  *  along with this program; if not, write to the Free Software
  *  Foundation, Inc., 59 Temple Place, Suite 330, Boston, MA  02111-1307  USA
  *
  *  For full details of the license please see the COPYING file
  *  that should have come with this distribution.
  *
  *  You can contact the authors via the developer's mailing list
  *  at http://siremol.org
  *
\*********************************************/

#include "SireIO/pdb2.h"

#include "SireSystem/system.h"

#include "SireBase/parallel.h"
#include "SireBase/stringproperty.h"

#include "SireError/errors.h"
#include "SireIO/errors.h"

#include "SireStream/datastream.h"
#include "SireStream/shareddatastream.h"

#include "SireMol/atomcharges.h"
#include "SireMol/atomcoords.h"
#include "SireMol/atomelements.h"
#include "SireMol/errors.h"
#include "SireMol/molecule.h"
#include "SireMol/moleditor.h"

#include "SireUnits/units.h"

using namespace SireBase;
using namespace SireIO;
using namespace SireMol;
using namespace SireStream;
using namespace SireSystem;
using namespace SireUnits;

const RegisterParser<PDB2> register_pdb;
static const RegisterMetaType<PDB2> r_pdb2;
static const RegisterMetaType<PDBAtom> r_pdbatom(NO_ROOT);

QDataStream SIREIO_EXPORT &operator<<(QDataStream &ds, const PDBAtom &pdbatom)
{
    writeHeader(ds, r_pdbatom, 1);

    SharedDataStream sds(ds);

    sds << pdbatom.record << pdbatom.serial << pdbatom.name << pdbatom.alt_loc
        << pdbatom.res_name << pdbatom.chain_id << pdbatom.res_num << pdbatom.insert_code
        << pdbatom.coord << pdbatom.occupancy << pdbatom.temperature << pdbatom.element
        << pdbatom.charge << pdbatom.is_het << pdbatom.is_ter;

    return ds;
}

QDataStream SIREIO_EXPORT &operator>>(QDataStream &ds, PDBAtom &pdbatom)
{
    VersionID v = readHeader(ds, r_pdbatom);

    if (v == 1)
    {
        SharedDataStream sds(ds);

        sds >> pdbatom.record >> pdbatom.serial >> pdbatom.name >> pdbatom.alt_loc
            >> pdbatom.res_name >> pdbatom.chain_id >> pdbatom.res_num >> pdbatom.insert_code
            >> pdbatom.coord >> pdbatom.occupancy >> pdbatom.temperature >> pdbatom.element
            >> pdbatom.charge >> pdbatom.is_het >> pdbatom.is_ter;
    }
    else
        throw version_error(v, "1", r_pdbatom, CODELOC);

    return ds;
}

QDataStream SIREIO_EXPORT &operator<<(QDataStream &ds, const PDB2 &pdb2)
{
    writeHeader(ds, r_pdb2, 1);

    SharedDataStream sds(ds);

    sds << pdb2.atoms << pdb2.residues << pdb2.chains
        << pdb2.parse_warnings << static_cast<const MoleculeParser&>(pdb2);

    return ds;
}

QDataStream SIREIO_EXPORT &operator>>(QDataStream &ds, PDB2 &pdb2)
{
    VersionID v = readHeader(ds, r_pdb2);

    if (v == 1)
    {
        SharedDataStream sds(ds);

        sds >> pdb2.atoms >> pdb2.residues >> pdb2.chains
            >> pdb2.parse_warnings >> static_cast<MoleculeParser&>(pdb2);
    }
    else
        throw version_error(v, "1", r_pdb2, CODELOC);

    return ds;
}

/** Default constructor. */
PDBAtom::PDBAtom() :
    occupancy(1.0),
    element("X"),
    charge(0),
    is_het(false),
    is_ter(false)
{
}

/** Constructor.
    @param line
        An ATOM record line from a PDB file.

    @param errors
        An array of error messages.
 */
PDBAtom::PDBAtom(const QString &line, QStringList &errors) :
    record(line),
    occupancy(1.0),
    element("X"),
    charge(0),
    is_het(false),
    is_ter(false)
{
    if (line.length() < 54)
    {
        errors.append(QObject::tr("Cannot parse ATOM record "
            " since it does not match the format! '%1'").arg(line));

        return;
    }

    // Flag that this is a HETATM record.
    if (line.leftRef(6) == "HETATM")
        is_het = true;

    // Extract the atom serial number.
    bool ok;
    serial = line.midRef(6,5).toInt(&ok);

    if (not ok)
    {
        errors.append(QObject::tr("Cannot extract the atom serial number "
            "from part (%1) from line '%2'").arg(line.mid(6,5)).arg(line));

        return;
    }

    // Extract the atom name.
    // Somewhere we'll test this against a list of valid names.
    name = line.mid(12,4).simplified();

    // Extract the alternative atom location indicator.
    alt_loc = line[16];

    // Extract the residue name.
    res_name = line.mid(17,3).simplified();

    // Extract the chain ID.
    chain_id = line[21];

    // Extract the residue sequence number.
    res_num = line.midRef(22,4).toInt(&ok);

    if (not ok)
    {
        errors.append(QObject::tr("Cannot extract the residue sequence number "
            "from part (%1) from line '%2'").arg(line.mid(22,4)).arg(line));

        return;
    }

    // Extract the residue insertion code.
    insert_code = line[26];

    // Now try to extract the coordinate data.
    bool ok_x, ok_y, ok_z;
    double x = line.midRef(30,8).toDouble(&ok_x);
    double y = line.midRef(38,8).toDouble(&ok_y);
    double z = line.midRef(46,8).toDouble(&ok_z);

    if (not (ok_x and ok_y and ok_z))
    {
        errors.append(QObject::tr("There was a problem reading the coordinate "
            "values of x, y, and z from the data '%1' in line '%2'")
            .arg(line.mid(30,24)).arg(line));

        return;
    }

    // Store the atom coordinates.
    coord = Vector(x, y, z);

    // Now try to extract the "optional" data from the atom record.
    // We store this data if present, and throw warnings if it does not
    // match the format from the PDB standard (don't bail out).

    // Extract occupancy data.
    double tmp_dbl = line.midRef(54,6).toDouble(&ok);

    if (not ok)
    {
        errors.append(QObject::tr("There was a problem reading the occupancy "
            "value from the data '%1' in line '%2'")
            .arg(line.mid(54,6)).arg(line));
    }
    else
    {
        occupancy = tmp_dbl;

        // Check occupancy is valid.
        if ((occupancy < 1) or
            (occupancy > 1))
        {
            errors.append(QObject::tr("The occupancy (%1) was out of range! "
                "Setting to default value of 1.0.")
                .arg(occupancy));

            occupancy = 1;
            return;
        }
    }

    // Extract temperature data.
    tmp_dbl = line.midRef(60,6).toDouble(&ok);

    if (not ok)
    {
        errors.append(QObject::tr("There was a problem reading the temperature "
            "value from the data '%1' in line '%2'")
            .arg(line.mid(60,6)).arg(line));
    }
    else
    {
        temperature = tmp_dbl;

        // Check temperature is valid.
        if (temperature < 0)
        {
            errors.append(QObject::tr("The temperature factor (%1) is negative! "
                "Setting to the default value of 0.0.")
                .arg(temperature));

            temperature = 0;
            return;
        }
    }

    // Extract the element name.
    element = line.mid(76,2);

    // If the element is empty, try to guess from the atom name.
    if (element.simplified().isEmpty())
        element = Element(name).symbol()[0];

    // Extract the charge on the atom.
    QString chargeString = line.mid(78,2);

    // Format should be 2+ or 1- or something like that.
    int factor = 1;

    if (chargeString.contains("-"))
        factor = -1;

    chargeString.remove("-").remove("+");
    charge = factor * chargeString.toInt(&ok);

    // Something went wrong - ignore the charge.
    if (not ok)
        charge = 0;
}

/** Constructor.
    @param atom
        A reference to a SireMol::Atom object.

    @param is_ter
        Whether this is a terminal atom.

    @param errors
        An array of error messages.
 */
PDBAtom::PDBAtom(const SireMol::Atom &atom, bool is_ter, const PropertyMap &map, QStringList &errors) :
    serial(atom.number().value()),
    name(atom.name().value().toUpper()),
    occupancy(1.0),
    temperature(0.0),
    element("X"),
    charge(0),
    is_het(false),
    is_ter(is_ter)
{
    // The atom must have atomic coordinates to be valid.
    if (not atom.hasProperty(map["coordinates"]))
    {
        errors.append(QObject::tr("The atom does not have coordinates!"));

        return;
    }

    // Extract the atomic coordinates.
    coord = atom.property<SireMaths::Vector>(map["coordinates"]);

    // The atom is within a residue.
    if (atom.isWithinResidue())
    {
        res_name = atom.residue().name().value();
        res_num  = atom.residue().number().value();

        // Optional insertion code property.
        if (atom.residue().hasProperty("insert-code"))
            insert_code = atom.residue().property<QString>(map["insert-code"])[0];
    }

    // The atom is within a chain.
    if (atom.isWithinChain())
    {
        // TODO: Make sure we can handle situations where the
        // chain ID is a string.
        chain_id = atom.chain().name().value().at(0);
    }

    // Extract the occupancy.
    if (atom.hasProperty(map["occupancy"]))
    {
        occupancy = atom.property<double>(map["occupancy"]);
    }

    // Extract the temperature factor.
    if (atom.hasProperty(map["beta-factor"]))
    {
        temperature = atom.property<double>(map["beta-factor"]);
    }

    // Extract the element name.
    if (atom.hasProperty(map["element"]))
    {
        element = atom.property<Element>(map["element"]).symbol()[0];
    }
    // Otherwise, try to guess from the atom name.
    else
    {
        element = Element(name).symbol()[0];
    }

    // Extract the atomic charge.
    if (atom.hasProperty(map["formal-charge"]))
    {
        // TODO: This doesn't seem to be working in all cases.
        charge = atom.property<SireUnits::Dimension::Charge>(map["formal-charge"]).value();
        charge /= SireUnits::mod_electron;
    }

    // Determine whether this is a HETATM.
    if (atom.hasProperty(map["is-het"]))
    {
        if (atom.property<QString>(map["is-het"]) == "True")
            is_het = true;
    }
}

/** Convert the name to PDB format. */
QString PDBAtom::toPDBName() const
{
    QString pdb_name = name;

    /* PDB atom names are a maximum of 4 characters wide and obey the
       following rules:

       All names start in the second position (i.e. start with a space)
       unless the first character of the name is a digit.

       3 character names:
         - Name starts with a digit
             --> append a space, e.g. "1HE "
         - Else...
             --> prepend a space, e.g. " NE1"

       2 character names:
         - Start in second position, e.g. " CA "

       1 character names:
         - Put in second position, e.g. " H  "
     */

    // Truncate the name to 4 characters.
    if (pdb_name.count() > 4) pdb_name = pdb_name.left(4);

    // Apply formatting rules.
    else if (pdb_name.count() < 4)
    {
        if (pdb_name.count() == 3)
        {
            if (pdb_name[0].isDigit()) pdb_name.append(" ");
            else                       pdb_name.prepend(" ");
        }
        else if (pdb_name.count() == 2)
        {
            pdb_name.prepend(" ");
            pdb_name.append(" ");
        }
        else if (pdb_name.count() == 1)
        {
            pdb_name.prepend(" ");
            pdb_name.append("  ");
        }
    }

    return pdb_name;
}

/** Set the terminal atom flag.
    @param is_ter
        Whether this is a terminal atom.
 */
void PDBAtom::setTerminal(bool is_ter)
{
    this->is_ter = is_ter;
}

/** Whether this is a HETATM. */
bool PDBAtom::isHet() const
{
    return is_het;
}

/** Whether this is a terminal atom. */
bool PDBAtom::isTer() const
{
    return is_ter;
}

/** Get the atom serial number. */
qint64 PDBAtom::getNumber() const
{
    return serial;
}

/** Set the atom serial number. */
void PDBAtom::setSerial(int serial)
{
    this->serial = serial;
}

/** Get the atom name. */
QString PDBAtom::getName() const
{
    return name;
}

/** Get the residue name. */
QString PDBAtom::getResName() const
{
    return res_name;
}

/** Get the chain id. */
QChar PDBAtom::getChainID() const
{
    return chain_id;
}

/** Set the chain id. */
void PDBAtom::setChainID(QChar id)
{
    chain_id = id;
}

/** Get the residue sequence number. */
qint64 PDBAtom::getResNum() const
{
    return res_num;
}

/** Set the residue sequence number. */
void PDBAtom::setResNum(int num)
{
    res_num = num;
}

/** Get the residue index. */
qint64 PDBAtom::getResIdx() const
{
    return res_idx;
}

/** Set the residue sequence index. */
void PDBAtom::setResIdx(int idx)
{
    res_idx = idx;
}

/** Get the residue insertion code. */
QChar PDBAtom::getInsertCode() const
{
    return insert_code;
}

/** Get the residue sequence number. */
SireMaths::Vector PDBAtom::getCoord() const
{
    return coord;
}

/** Get the occupancy. */
double PDBAtom::getOccupancy() const
{
    return occupancy;
}

/** Get the temperature factor. */
double PDBAtom::getTemperature() const
{
    return temperature;
}

/** Set the temperature factor. */
void PDBAtom::setTemperature(double temperature)
{
    this->temperature = temperature;
}

/** Get the element symbol. */
QString PDBAtom::getElement() const
{
    return element;
}

/** Get the charge on the atom. */
qint64 PDBAtom::getCharge() const
{
    return charge;
}

/** Return the C++ name for this class */
const char* PDBAtom::typeName()
{
    return QMetaType::typeName( qMetaTypeId<PDBAtom>() );
}

/** Return a PDB record line for this atom. */
QString PDBAtom::toPDBRecord() const
{
    QString line;

    if (is_het) line.append("HETATM");
    else        line.append("ATOM  ");

    // Append the atom serial number. Since we enforce a hard
    // limit of 99999 atoms, we can assume that the serial is
    // 5 characters or less.
    // TODO: Handle non-standard serial numbers.
    line.append(QString("%1").arg(serial, 5));

    // Append the atom name, converting it to the correct PDB formatting.
    line.append(QString(" %1").arg(toPDBName(), 4));

    // Append the alternate location indicator.
    if (not alt_loc.isNull()) line.append(alt_loc);
    else                      line.append(" ");

    // Append the residue name, truncating if neccessary.
    line.append(res_name.left(3));

    // Append the chain ID.
    if (not chain_id.isNull()) line.append(QString(" %1").arg(chain_id));
    else                       line.append("  ");

    // Append the residue sequence number.
    line.append(QString("%1").arg(res_num, 4));

    // Append the residue insertion code
    if (not insert_code.isNull()) line.append(insert_code);
    else                          line.append(" ");

    // Append the atomic coordinates.
    line.append(QString("   %1\%2\%3")
        .arg(coord[0], 8, 'f', 3)
        .arg(coord[1], 8, 'f', 3)
        .arg(coord[2], 8, 'f', 3));

    // Append the occupancy.
    line.append(QString("%1").arg(occupancy, 6, 'f', 2));

    // Append the beta factor.
    line.append(QString("%1").arg(temperature, 6, 'f', 2));

    // Append the element, truncating if neccessary.
    line.append(QString("          %1").arg(element.left(2)));

    // Apped the atomic charge, truncating as necessary.
    if (charge != 0)
    {
        line.append(QString("%1").arg(charge));
        if (charge < 0) line.append("-");
        else            line.append("+");
    }

    return line;
}

/** Constructor */
PDB2::PDB2() : ConcreteProperty<PDB2,MoleculeParser>()
{
}

/** Construct to read in the data from the file called 'filename'. The
    passed property map can be used to pass extra parameters to control
    the parsing */
PDB2::PDB2(const QString &filename, const PropertyMap &map) :
    ConcreteProperty<PDB2,MoleculeParser>(filename,map)
{
    //the file has been read into memory and is available via
    //the MoleculeParser::lines() function.

    //a parameter has also been read in MoleculeParser to say whether
    //we are allowed to use multiple cores to parse the file, e.g.
    //MoleculeParser::usesParallel() will be true

    //parse the data in the parse function
    this->parseLines(map);

    //now make sure that everything is correct with this object
    this->assertSane();
}

/** Construct to read in the data from the passed text lines. The
    passed property map can be used to pass extra parameters to control
    the parsing */
PDB2::PDB2(const QStringList &lines, const PropertyMap &map) :
    ConcreteProperty<PDB2,MoleculeParser>(lines,map)
{
    //the file has been read into memory and is available via
    //the MoleculeParser::lines() function.

    //a parameter has also been read in MoleculeParser to say whether
    //we are allowed to use multiple cores to parse the file, e.g.
    //MoleculeParser::usesParallel() will be true

    //parse the data in the parse function
    this->parseLines(map);

    //now make sure that everything is correct with this object
    this->assertSane();
}

/** Construct this parser by extracting all necessary information from the
    passed SireSystem::System, looking for the properties that are specified
    in the passed property map */
PDB2::PDB2(const SireSystem::System &system, const PropertyMap &map) :
    ConcreteProperty<PDB2,MoleculeParser>(map)
{
    // Get the MolNums of each molecule in the System - this returns the
    // numbers in MolIdx order.
    const QVector<MolNum> molnums = system.getMoleculeNumbers().toVector();

    // Store the number of molecules.
    const int nmols = molnums.count();

    // No molecules in the system.
    if (nmols == 0)
    {
        this->operator=(PDB2());
        return;
    }

    // The list of lines.
    QStringList lines;

    // Lines for different PDB data records (one for each molecule).
    QVector<QVector<QString> > atom_lines(nmols);

    if (usesParallel())
    {
        QMutex mutex;

        tbb::parallel_for(tbb::blocked_range<int>(0, nmols),
                           [&](const tbb::blocked_range<int> r)
        {
            // Create local data objects.
            QStringList local_errors;

            for (int i=r.begin(); i<r.end(); ++i)
            {
                // Now parse the rest of the molecular data, i.e. atoms, residues, etc.
                parseMolecule(system[molnums[i]].molecule(),
                    atom_lines[i], local_errors, map);
            }

            if (not local_errors.isEmpty())
            {
                // Acquire a lock.
                QMutexLocker lkr(&mutex);

                // Update the warning messages.
                parse_warnings += local_errors;
            }
        });
    }
    else
    {
        for (int i=0; i<nmols; ++i)
        {
            // Now parse the rest of the molecular data, i.e. atoms, residues, etc.
            parseMolecule(system[molnums[i]].molecule(),
                atom_lines[i], parse_warnings, map);
        }
    }

    // Whether the object contains MODEL records (trajectory frames).
    bool is_model = isModel(system);

    // Now assemble the lines from the record data for each molecule.
    // We do this in serial since the order matters.
    for (int i=0; i<nmols; ++i)
    {
        // MODEL record.
        if (is_model)
            lines.append(QString("MODEL     %1").arg(i+1));

        // ATOM records.
        lines.append(atom_lines[i].toList());

        // Record the end of the molecule.
        if (is_model) lines.append("ENDMDL");
        else          lines.append("TER");
    }

    lines.append("END");

    // Reparse the lines as a self-consistency check.
    PDB2 parsed(lines, map);

    this->operator=(parsed);
}

/** Copy constructor */
PDB2::PDB2(const PDB2 &other) :
    ConcreteProperty<PDB2,MoleculeParser>(other),
    atoms(other.atoms),
    chains(other.chains),
    residues(other.residues),
    parse_warnings(other.parse_warnings)
{}

/** Destructor */
PDB2::~PDB2()
{}

/** Copy assignment operator */
PDB2& PDB2::operator=(const PDB2 &other)
{
    if (this != &other)
    {
        this->atoms = other.atoms;
        this->chains = other.chains;
        this->residues = other.residues;
        this->parse_warnings = other.parse_warnings;

        MoleculeParser::operator=(other);
    }

    return *this;
}

/** Comparison operator */
bool PDB2::operator==(const PDB2 &other) const
{
    return MoleculeParser::operator==(other);
}

/** Comparison operator */
bool PDB2::operator!=(const PDB2 &other) const
{
    return not operator==(other);
}

/** Return the C++ name for this class */
const char* PDB2::typeName()
{
    return QMetaType::typeName( qMetaTypeId<PDB2>() );
}

/** Return the C++ name for this class */
const char* PDB2::what() const
{
    return PDB2::typeName();
}

/** Return the parser that has been constructed by reading in the passed
    file using the passed properties */
MoleculeParserPtr PDB2::construct(const QString &filename,
                                  const PropertyMap &map) const
{
    return PDB2(filename,map);
}

/** Return the parser that has been constructed by reading in the passed
    text lines using the passed properties */
MoleculeParserPtr PDB2::construct(const QStringList &lines,
                                  const PropertyMap &map) const
{
    return PDB2(lines,map);
}

/** Return the parser that has been constructed by extract all necessary
    data from the passed SireSystem::System using the specified properties */
MoleculeParserPtr PDB2::construct(const SireSystem::System &system,
                                  const PropertyMap &map) const
{
    return PDB2(system,map);
}

/** Return a string representation of this parser */
QString PDB2::toString() const
{
    if (lines().isEmpty())
        return QObject::tr("PDB2::null");
    else
    {
        return QObject::tr("PDB2( nMolecules() = %1, "
            "nChains() = %2, nResidues() = %3, nAtoms() = %4 )")
            .arg(nMolecules()).arg(nChains()).arg(nResidues()).arg(nAtoms());
    }
}

/** Convert the parsed data to a collection of PDB record lines. */
QVector<QString> PDB2::toLines() const
{
    // Store the number of molecules.
    const int nmols = nMolecules();

    // No molecules.
    if (nmols == 0)
        return QVector<QString>();

    // The list of lines.
    QVector<QString> lines;

    // Whether the object contains MODEL records (trajectory frames).
    bool is_model = isModel();

    // Now assemble the lines from the record data for each molecule.
    // We do this in serial since the order matters.
    for (int i=0; i<nmols; ++i)
    {
        // MODEL record.
        if (is_model)
            lines.append(QString("MODEL     %1").arg(i+1));

        // The number of atoms for this model.
        const int num_atoms = nAtoms(i);

        // The number of chains for this model.
        const int num_chains = nChains(i);

        // The atoms lines for this model.
        QVector<QString> atom_lines(num_atoms + num_chains);

        if (usesParallel())
        {
            tbb::parallel_for(tbb::blocked_range<int>(0, num_atoms),
                            [&](const tbb::blocked_range<int> r)
            {
                for (int j=r.begin(); j<r.end(); ++j)
                {
                    atom_lines[j] = atoms[i][j].toPDBRecord();
                }
            });

            // Create TER records if the system contains chains.
            if (num_chains > 0)
            {
                // Make a copy of the atom lines.
                auto lines = atom_lines;

                // Line index.
                int iline = 0;

                // Now loop through the atoms and insert TER records as needed.
                // This has to be done in serial.
                for (int j=0; j<num_atoms; ++j)
                {
                    // Copy the atom record across.
                    atom_lines[iline] = lines[j];
                    iline++;

                    // Add a TER record for this atom.
                    if (atoms[i][j].isTer())
                    {
                        atom_lines[iline] = QString("TER   %1      %2 %3\%4\%5")
                                                .arg(lines[j].mid(6, 5))
                                                .arg(lines[j].mid(17, 3))
                                                .arg(lines[j].at(21))
                                                .arg(lines[j].mid(22, 4))
                                                .arg(lines[j].at(26));

                        iline++;
                    }
                }
            }
        }
        else
        {
            // Line index.
            int iline = 0;

            for (int j=0; j<num_atoms; ++j)
            {
                atom_lines[iline] = atoms[i][j].toPDBRecord();
                iline++;

                // Add a TER record for this atom.
                if (atoms[i][j].isTer())
                {
                    atom_lines[iline] = QString("TER   %1      %2 %3\%4\%5")
                                            .arg(atom_lines[iline-1].mid(6, 5))
                                            .arg(atom_lines[iline-1].mid(17, 3))
                                            .arg(atom_lines[iline-1].at(21))
                                            .arg(atom_lines[iline-1].mid(22, 4))
                                            .arg(atom_lines[iline-1].at(26));

                    iline++;
                }
            }
        }

        // ATOM records.
        lines += atom_lines;

        // Record the end of this molecule.
        if (is_model) lines.append("ENDMDL");
        else          lines.append("TER");
    }

    lines.append("END");

    return lines;
}

/** Return the format name that is used to identify this file format within Sire */
QString PDB2::formatName() const
{
    return "PDB";
}

/** Return a description of the file format */
QString PDB2::formatDescription() const
{
    return QObject::tr("Protein Data Bank (PDB) format files.");
}

/** Return the suffixes that these files are normally associated with */
QStringList PDB2::formatSuffix() const
{
    static const QStringList suffixes = { "PDB" };
    return suffixes;
}

/** Return whether or not this is a lead parser. The lead parser is responsible
    for starting the process of turning the parsed file into the System. There
    must be one and one-only lead parser in a set of parsers creating a System */
bool PDB2::isLead() const
{
    return true;
}

/** Return the number of models (molecules). */
int PDB2::nMolecules() const
{
    return atoms.count();
}

/** Return the total number of residues. */
int PDB2::nResidues() const
{
    int num_residues = 0;

    for (int i=0; i<residues.count(); ++i)
        num_residues += residues[i].uniqueKeys().count();

    return num_residues;
}

/** Return the number of residues in molecule 'i'. */
int PDB2::nResidues(int i) const
{
    return residues[i].uniqueKeys().count();
}

/** Return the total number of chains. */
int PDB2::nChains() const
{
    int num_chains = 0;

    for (int i=0; i<chains.count(); ++i)
        num_chains += chains[i].uniqueKeys().count();

    return num_chains;
}

/** Return the number of chains in molecule 'i'. */
int PDB2::nChains(int i) const
{
    return chains[i].uniqueKeys().count();
}

/** Return the total number of atoms. */
int PDB2::nAtoms() const
{
    int num_atoms = 0;

    for (int i=0; i<atoms.count(); ++i)
        num_atoms += atoms[i].count();

    return num_atoms;
}

/** Return the number of atoms in molecule 'i'. */
int PDB2::nAtoms(int i) const
{
    return atoms[i].count();
}

/** Function that is called to assert that this object is sane. This
    should raise an exception if the parser is in an invalid state */
void PDB2::assertSane() const
{
    QStringList errors;

    if (not errors.isEmpty())
    {
        throw SireIO::parse_error(QObject::tr("There were errors reading the PDB format "
          "file:\n%1").arg(errors.join("\n\n")), CODELOC);
    }
}

/** Internal function that is used to actually parse the data contained
    in the lines of the file */
void PDB2::parseLines(const PropertyMap &map)
{
    /* File format is decribed here:
        http://www.wwpdb.org/documentation/file-format-content/format33/v3.3.html

       Note that the PDB file format has been frozen since 21 November 2012.
     */

    // Atom counter.
    int nats = 0;

    // Model index.
    int imdl = 0;

    // Number of atoms in the previous model.
    // Each MODEL section should contain the same number of atoms.
    // For each MODEL record there should be a corresponding ENDMDL.
    int prev_nats = 0;

    // The indices for lines containing atom data.
    // For each molecule we identify the lines containing atom data, then parse them.
    QVector<int> atom_lines;

    // The chain mapping for the molecule.
    QMultiMap<QChar, qint64> mol_chains;

    // The residue mapping for the molecule.
    QMultiMap<qint64, qint64> mol_residues;

    // Internal function used to parse a single atom line in the file.
    auto parse_atoms = [&](const QString &line, int iatm,
        int iline, int num_lines, PDBAtom &atom, QStringList &errors)
    {
        // Populate atom data.
        atom = PDBAtom(line, errors);

        // Check the next line for additional information.
        if (iline + 1 < num_lines)
        {
            // Check whether this is a "real" TER record.
            // Standalone TER records are used to end molecules, e.g. a Tip4P molecule.
            if ((lines()[iline + 1].leftRef(6) == "TER   ") and
                (lines()[iline + 1].simplified() != "TER"))
            {
                atom.setTerminal(true);
            }
        }
    };

    // Loop through all lines in the file.
    for (int iline=0; iline<lines().count(); ++iline)
    {
        // Store a reference to the line.
        const QString &line = lines()[iline];

        // Whether to parse atom data at the end of the current loop.
        bool isParse = false;

        // Extract the record type.
        // Could simplify this, i.e. remove whitespace.
        QString record = lines()[iline].left(6);

        // Start of a MODEL record.
        // These are used to define an atom configuratation, so can be used as
        // frames in a trajectory file. Each model entry must be consistent, i.e.
        // it must contain the same number and type of atoms.
        if (record.left(5) == "MODEL")
        {
            imdl++;

            // Extract the model entry number.
            // This should be 4 characters starting at column 11, but we'll assume
            // that it could be the entirety of the rest of the line.
            bool ok;
            int nmod = line.rightRef(line.count() - 6).toInt(&ok);

            // If this failed, try just extracting columns 11-14, as in the PDB standard.
            if (not ok)
                nmod = line.midRef(10,4).toInt(&ok);

            // Check that the model entry number is correct.
            // These must be in ascending order, starting at 1.
            if ((not ok) or (imdl != nmod))
            {
                parse_warnings.append(QObject::tr("Incorrect MODEL entry "
                    "number. Found '%1', should be '%2'")
                    .arg(nmod).arg(imdl));

                nmod = imdl;
            }

        }

        // End of a MODEL record.
        else if (record == "ENDMDL")
        {
            if (imdl > 1)
            {
                // Check that the atom number is consisent.
                if (nats != prev_nats)
                {
                    parse_warnings.append(QObject::tr("Cannot parse the data "
                    "for MODEL %1 is not the same size as MODEL %2!")
                    .arg(imdl).arg(imdl-1));
                }
            }

            // Record the number of atoms in the first model entry.
			if (imdl == 1) prev_nats = nats;

            // Flag that a model has been recorded and we can now parse
            // the atom records.
            isParse = true;
        }

        // An ATOM, or HETATM record.
        else if (record == "ATOM  " or
                 record == "HETATM")
        {
            // Store the line number of the atom record.
            atom_lines.append(iline);
            nats++;
        }

        // A standalone TER record.
        // This is used to flag the end of a molecule.
        else if (lines()[iline] == "TER")
            isParse = true;

        // End of the file.
        if (iline + 1 == lines().count())
            isParse = true;

        // Parse the atom data.
        if (isParse)
        {
            // Don't proceed if there are no more ATOM records to parse.
            if (atom_lines.count() > 0)
            {
                // Initialise atom vector for the molecule.
                QVector<PDBAtom> mol_atoms(nats);

                if (usesParallel())
                {
                    QMutex mutex;

                    tbb::parallel_for(tbb::blocked_range<int>(0, nats),
                                    [&](const tbb::blocked_range<int> &r)
                    {
                        QStringList local_errors;

                        for (int i=r.begin(); i<r.end(); ++i)
                        {
                            // Parse the atom record.
                            parse_atoms(lines().constData()[atom_lines[i]], i, atom_lines[i],
                                lines().count(), mol_atoms[i], local_errors);
                        }

                        if (not local_errors.isEmpty())
                        {
                            // Acquire a lock.
                            QMutexLocker lkr(&mutex);

                            // Update the global error messages.
                            parse_warnings += local_errors;
                        }
                    });
                }
                else
                {
                    for (int i=0; i<nats; ++i)
                    {
                        // Parse the atom record.
                        parse_atoms(lines().constData()[atom_lines[i]], i, atom_lines[i],
                            lines().count(), mol_atoms[i], parse_warnings);
                    }
                }

                /* We now attempt to the following common PDB errors:

                   1) Duplicate atom names.
                   1) Duplicate chain identifiers.
                   3) Duplicate residue numbers.
                   4) Non-sensical temperature factors.
                 */

                /**************** 1) FIX ATOM NUMBERS ****************/

                // Check whether there are duplicate atom numbers.
                // If there are, re-number them according to their indices.

                // A vector of the recorded atom numbers.
                QVector<int> atom_numbers;

                bool ok = true;
                for (int i=0; i<nats; ++i)
                {
                    int num = mol_atoms[i].getNumber();

                    if (not atom_numbers.contains(num))
                    {
                        atom_numbers.append(num);
                    }
                    else
                    {
                        ok = false;
                        break;
                    }
                }

                // There were duplicates: Re-number all of the atoms.
                if (not ok)
                {
                    parse_warnings.append(QObject::tr("Warning: There are duplicate atom "
                        "numbers in the PDB file. Atom numbers have been replaced "
                        "by their index."));

                    for (int i=0; i<nats; ++i)
                        mol_atoms[i].setSerial(i+1);
                }

                /**************** 2) FIX CHAIN IDS ****************/

                /* Check whether there are duplicate chain idenfitiers.
                   If there are, re-label them using alphanumberic characters,
                   first the alphabet in upper case, followed by the alphabet
                   in lower case, then digits 0-9.
                 */

                // A vector of the recorded chain identifiers.
                QVector<QChar> chain_ids;

                QChar curr_id = mol_atoms[0].getChainID();

                // Insert the first chain identifier.
                if (not curr_id.isSpace())
                    chain_ids.append(curr_id);

                ok = true;
                for (int i=1; i<nats; ++i)
                {
                    QChar id = mol_atoms[i].getChainID();

                    // We've reached the next chain record.
                    if ((not id.isSpace()) and (id != curr_id))
                    {
                        // Check whether we've already seen this chain.
                        if (not chain_ids.contains(id))
                        {
                            chain_ids.append(id);
                            curr_id = id;
                        }
                        else
                        {
                            // Often HETATM records can be at the end of the
                            // file, far away from the rest of the chain record.
                            if (not mol_atoms[i].isHet())
                            {
                                ok = false;
                                break;
                            }

                            /* TODO:
                               Because of the above, we would no longer be able
                               to write to file in order of chain, then residue.
                               This means that isolated HETATM records will appear
                               at the end of the file, which might be the TER
                               entry for their chain (which appears higher up in
                               the file).

                               The only way to fix this would be to insert HETATM
                               records into the appropriate place, i.e. at the end
                               of the chain where it first appears, although this
                               in turn can cause problems with atom numbering,
                               although these could be updated afterwards.
                             */
                        }
                    }
                }

                // There were duplicates: re-label all of the chains.
                if (not ok)
                {
                    parse_warnings.append(QObject::tr("Warning: There are duplicate chain "
                        "identifiers in the PDB file. Chains have been relabelled!"));

                    int num_chains = 0;

                    // The current chain identifier.
                    QChar curr_id = mol_atoms[0].getChainID();

                    // List of all possible chain identifiers.
                    QString identifiers("ABCDEFGHIJKLMNOPQRSTUVWXYZabcdefghijklmnopqrstuvwxyz0123456789");

                    for (int i=0; i<nats; ++i)
                    {
                        if (not mol_atoms[i].getChainID().isSpace())
                        {
                            // Get the chain identifier for the atom.
                            QChar id = mol_atoms[i].getChainID();

                            if ((not id.isSpace()) and (id != curr_id))
                            {
                                // Increment the chain count and check that it
                                // doesn't exceed the PDF file limit.
                                num_chains++;

                                if (num_chains > 62)
                                {
                                    parse_warnings.append(QObject::tr("Warning: There number "
                                        "of chains exceeds the limit for the PDB format (62)."));

                                    return;
                                }

                                // Update the current chain identifier.
                                curr_id = mol_atoms[i].getChainID();
                            }

                            // Update the chain idenfifier.
                            mol_atoms[i].setChainID(identifiers[num_chains]);
                        }
                    }
                }

                /************* 3) FIX RESIDUE NUMBERS *************/

                /* Check whether there are duplicate residue numbers,
                   if so, we need to re-number all of the residues in
                   ascending order.

				   However, residue numbers are not unique across
                   chains, so we need to preserved the numbering if
                   the chain ID differs.
                 */

                /* A hash betwen residue numbers and a residue name, chain identifier pair.
                   Note that we create a string representation of the residue number by
                   appending the insertion code. This ensures a unique number if a residue
                   has been inserted into the PDB.
                 */
                QHash<QString, QPair<QString, QChar>> res_hash;

                ok = true;
                for (int i=0; i<nats; ++i)
                {
                    QString res_name = mol_atoms[i].getResName();
                    int     res_num  = mol_atoms[i].getResNum();
                    QChar   icode    = mol_atoms[i].getInsertCode();
                    QChar   chain_id = mol_atoms[i].getChainID();

                    // Create a string out of the residue number and insertion code.
                    QString num(QString("%1%2").arg(res_num).arg(icode));

                    // We've already seen this residue number.
                    if (res_hash.contains(num))
                    {
                        // The previous name was different and the residue is
                        // part of the same chain.
                        if ((res_name != res_hash[num].first) and
                            (chain_id == res_hash[num].second))
                        {
                            ok = false;
                            break;
                        }

                        // Add the residue to the hash.
                        else
                        {
                            res_hash.insert(num,
                                QPair<QString, QChar>(res_name, chain_id));
                        }
                    }

                    // Add the residue to the hash.
                    else
                    {
                        res_hash.insert(num,
                            QPair<QString, QChar>(res_name, chain_id));
                    }
                }

                // Re-number all of the residues.
                if (not ok)
                {
                    parse_warnings.append(QObject::tr("Warning: There are duplicate residue "
                        "numbers in the PDB file. Residue numbers have been replaced "
                        "by their index."));

                    // The residue counter.
                    int num_res = 1;

                    // The current residue name and number.
                    QString curr_nam = mol_atoms[0].getResName();
                    int     curr_num = mol_atoms[0].getResNum();

                    for (int i=0; i<nats; ++i)
                    {
                        if ((mol_atoms[i].getResNum()  != curr_num) or
                            (mol_atoms[i].getResName() != curr_nam))
                        {
                            // Increment the residue count and store
                            // the new number.
                            num_res++;
                            curr_num = mol_atoms[i].getResNum();
                            curr_nam = mol_atoms[i].getResName();
                        }

                        // Update the residue number.
                        mol_atoms[i].setResNum(num_res);
                    }
                }

                // Now we need to loop through all of the atoms and set a residue "index".
                // This will help with breaking the molecule up into its constituent parts.

                // A string identifying the previous residue.
                // name + number + insert_code + chain.
                QString prev_res(QString("%1%2%3%4")
                                 .arg(mol_atoms[0].getResName())
                                 .arg(mol_atoms[0].getResNum())
                                 .arg(mol_atoms[0].getInsertCode())
                                 .arg(mol_atoms[0].getChainID()));

                // The current residue index.
                int res_idx = 0;

                // Set the index for the residue of the first atom.
                mol_atoms[0].setResIdx(0);

                // Loop through the rest of the residues.
                for (int i=1; i<nats; ++i)
                {
                    // A string identifying the current residue.
                    QString curr_res(QString("%1%2%3%4")
                                    .arg(mol_atoms[i].getResName())
                                    .arg(mol_atoms[i].getResNum())
                                    .arg(mol_atoms[i].getInsertCode())
                                    .arg(mol_atoms[i].getChainID()));

                    // The residue is different.
                    if (curr_res != prev_res)
                    {
                        res_idx++;
                        prev_res = curr_res;
                    }

                    // Set the residue index.
                    mol_atoms[i].setResIdx(res_idx);
                }

                // Now check whether the temperature factors are sane.
                // If any exceed 100, then set all to the default of zero.

                ok = true;
                for (int i=0; i<nats; ++i)
                {
                    if (qAbs(mol_atoms[i].getTemperature()) > 100)
                    {
                        ok = false;
                        break;
                    }
                }

                // Zero all of the temperature factors.
                if (not ok)
                {
                    parse_warnings.append(QObject::tr("Warning: Invalid temperature "
                        "factor found. All values have been zeroed."));

                    for (int i=0; i<nats; ++i)
                        mol_atoms[i].setTemperature(0);
                }

                /* Now used the parsed data to construct the residue and chain
                   information for the molecule.

                   Each chain contains residues, and the residues contain atoms.
                   However, residues within different chains may have the same
                   same name and number.
                 */

                if (usesParallel())
                {
                    QMutex mutex;

                    tbb::parallel_for(tbb::blocked_range<int>(0, nats),
                                    [&](const tbb::blocked_range<int> &r)
                    {
                        // Local data objects.
                        QMultiMap<QChar, qint64>  local_chains;
                        QMultiMap<qint64, qint64> local_residues;

                        for (int i=r.begin(); i<r.end(); ++i)
                        {
                            // Store a reference to the atom.
                            const PDBAtom &atom = mol_atoms[i];

                            // Map the chain identifier to the residue index.
                            if (not atom.getChainID().isSpace())
                                local_chains.insert(atom.getChainID(), atom.getResIdx());

                            // Map the residue index to the atom index.
                            local_residues.insert(atom.getResIdx(), i);
                        }

                        QMutexLocker lkr(&mutex);

                        mol_chains   += local_chains;
                        mol_residues += local_residues;
                    });
                }
                else
                {
                    for (int i=0; i<nats; ++i)
                    {
                        // Store a reference to the atom.
                        const PDBAtom &atom = mol_atoms[i];

                        // Map the chain identifier to the residue index.
                        if (not atom.getChainID().isSpace())
                            mol_chains.insert(atom.getChainID(), atom.getResIdx());

                        // Map the residue index to the atom index.
                        mol_residues.insert(atom.getResIdx(), i);
                    }
                }

                // Finally, append molecule data and clear the vectors.

                atoms.append(mol_atoms);
                atom_lines.clear();

                chains.append(mol_chains);
                mol_chains.clear();

                residues.append(mol_residues);
                mol_residues.clear();

                nats = 0;
            }
        }
    }

    this->setScore(nAtoms());
}

/** Helper function used to determine whether the object contains mutliple models. */
bool PDB2::isModel() const
{
    // Different MODEL records are typically used to index frames in
    // a trajectory. In this case, the only difference between the records
    // in different models is the atom coordinates.

    // The number of atoms in the first molecule.
    int nats = nAtoms(0);

    // Extract the first atom from the first molecule.
    PDBAtom atom1 = atoms[0].at(0);

    for (int i=1; i<nMolecules(); ++i)
    {
        // Number of atoms don't match.
        if (nAtoms(i) != nats) return false;
        else
        {
            // Extract the first atom from the molecule.
            PDBAtom atom2 = atoms[i].at(0);

            // The following data must be the same for all models (I think...)
            if (atom1.getName()    != atom2.getName()    or
                atom1.getResName() != atom2.getResName() or
                atom1.getChainID() != atom2.getChainID() or
                atom1.getResNum()  != atom2.getResNum()) return false;
        }
    }

    // If we get this far, then we have a file with MODELS.
    return true;
}

/** Helper function used to determine whether the Sire system contains mutliple models. */
bool PDB2::isModel(const SireSystem::System &system) const
{
    // Get the MolNums of each molecule in the System - this returns the
    // numbers in MolIdx order.
    const QVector<MolNum> molnums = system.getMoleculeNumbers().toVector();

    // The number of molecules in the system.
    int nmols = molnums.count();

    // The number of atoms in the first molecule.
    int nats = system[molnums[0]].molecule().nAtoms();

    // Extract the first atom from the first molecule.
    auto atom1 = system[molnums[0]]
                .molecule()
                .atoms()[0]
                .read()
                .asA<SireMol::Atom>();

    for (int i=1; i<nmols; ++i)
    {
        // Number of atoms don't match.
        if (system[molnums[i]].molecule().nAtoms() != nats) return false;
        else
        {
            // Extract the first atom from the molecule.
            auto atom2 = system[molnums[i]]
                        .atoms()[0]
                        .read()
                        .asA<SireMol::Atom>();

            // Check the atom name and number.
            if (atom1.name()    != atom2.name()     or
                atom1.number()  != atom2.number()   or
                atom1.residue() != atom2.residue()) return false;
        }
    }

    // If we get this far, then we have a system with MODELS.
    return true;
}

/** Use the data contained in this parser to create a new System of molecules,
    assigning properties based on the mapping in 'map'. */
System PDB2::startSystem(const PropertyMap &map) const
{
    const int nmols = nMolecules();

    if (nmols == 0)
        return System();

    QVector<Molecule> mols(nmols);
    Molecule *mols_array = mols.data();

    if (usesParallel())
    {
        tbb::parallel_for(tbb::blocked_range<int>(0, nmols),
                           [&](tbb::blocked_range<int> r)
        {
            for (int i=r.begin(); i<r.end(); ++i)
            {
                mols_array[i] = this->getMolecule(i, map);
            }
        });
    }
    else
    {
        for (int i=0; i<nmols; ++i)
        {
            mols_array[i] = this->getMolecule(i, map);
        }
    }

    MoleculeGroup molgroup("all");

    for (auto mol : mols)
    {
        molgroup.add(mol);
    }

    System system;
    system.add(molgroup);
    system.setProperty(map["fileformat"].source(), StringProperty(this->formatName()));

    return system;
}

/** Use the data contained in this parser to add information from the file to
    the molecules that exist already in the passed System. For example, this
    may be used to add coordinate data from this file to the molecules in
    the passed System that are missing coordinate data. */
void PDB2::addToSystem(System &system, const PropertyMap &map) const
{
    /* Here we add information to an existing system that has been
       generated by a lead parser. In particular, this will be used
       to add coordinate information to a system generated from a
       CHARMM Protein Structure File (PSF). In this case, we'll need
       to make sure that the system has consistent atom information.
     */

    // Get the MolNums of each molecule in the System - this returns the
    // numbers in MolIdx order.
    const QVector<MolNum> molnums = system.getMoleculeNumbers().toVector();

    // Store the number of molecules.
    const int num_mols = molnums.count();

    // No molecules in the system.
    if (num_mols == 0)
        return;

    // A vector of the updated molecules.
    QVector<Molecule> mols(num_mols);

    // Loop over the molecules to work out the total number of atoms.
    int num_atoms = 0;
    for (int i=0; i<num_mols; ++i)
    {
        num_atoms += system[molnums[i]].molecule().nAtoms();
    }

    // The number of atoms must match.
    if (nAtoms() != num_atoms)
    {
        throw SireError::incompatible_error(QObject::tr("The number of atoms "
            "does not match the passed system. Found %1, expected %2")
            .arg(nAtoms()).arg(num_atoms), CODELOC);
    }


    // Whether each atom from the PDB record has been used as
    // a match for the system constructed by the lead parser.
    // This is used to avoid duplicate matches.
    QVector<bool> used_atoms(nAtoms(), false);

    // We now need to iterate over the molecules in the passed system,
    // find the matching atoms from the PDB data and add coordinate properties.
    if (usesParallel())
    {
        tbb::parallel_for(tbb::blocked_range<int>(0, num_mols),
                           [&](const tbb::blocked_range<int> r)
        {
            for (int i=r.begin(); i<r.end(); ++i)
            {
                // Add coordinate information to the molecule.
                mols[i] = updateMolecule(system[molnums[i]].molecule(), used_atoms, map);
            }
        });
    }
    else
    {
        for (int i=0; i<num_mols; ++i)
        {
            // Add coordinate information to the molecule.
            mols[i] = updateMolecule(system[molnums[i]].molecule(), used_atoms, map);
        }
    }

    // Update the system.
    system.update(Molecules(mols));

	// Update the System fileformat property to record that it includes
    // data from this file format.
    QString fileformat = this->formatName();

    PropertyName fileformat_property = map["fileformat"];

    try
    {
<<<<<<< HEAD
        QString last_format = system.property(fileformat_property).asA<StringProperty>().value();
=======
        QString last_format = system.property(fileformat_property)
                                    .asA<StringProperty>().value();
>>>>>>> 5ca34b8f
        fileformat = QString("%1,%2").arg(last_format,fileformat);
    }
    catch(...)
    {}

    if (fileformat_property.hasSource())
    {
        system.setProperty(fileformat_property.source(), StringProperty(fileformat));
    }
    else
    {
        system.setProperty("fileformat", StringProperty(fileformat));
	}
<<<<<<< HEAD
=======

	// Update the System filename property to record that it includes
    // data from this file.
    QString file_name = this->filename;

    PropertyName filename_property = map["filename"];

    try
    {
        QString last_filename = system.property(filename_property)
                                  .asA<StringProperty>().value();
        file_name = QString("%1,%2").arg(last_filename,file_name);
    }
    catch(...)
    {}

    if (filename_property.hasSource())
    {
        system.setProperty(filename_property.source(), StringProperty(file_name));
    }
    else
    {
        system.setProperty("filename", StringProperty(file_name));
	}
>>>>>>> 5ca34b8f
}

/** Internal function used to get the molecule structure for molecule 'imol'. */
MolStructureEditor PDB2::getMolStructure(int imol, const PropertyName &cutting) const
{
    // Make sure the molecule index is within range.
    if ((imol < 0) or (imol > atoms.count()))
    {
        throw SireError::program_bug(QObject::tr("The molecule index %1 is out of "
            "range, 0 - %2").arg(imol).arg(atoms.count()), CODELOC);
    }

    // Make sure that there are atoms in the molecule.
    if (atoms[imol].count() == 0)
    {
        throw SireError::program_bug(QObject::tr(
            "Strange - there are no atoms in molecule %1?")
                .arg(imol), CODELOC);
    }

    // First step is to build the structure of the molecule, i.e.
    // the layout of cutgroups, residues and atoms.
    MolStructureEditor mol;

    // Now add any chains to the molecule.
    for (auto chain : chains[imol].uniqueKeys())
    {
        mol.add(ChainName(chain));
    }

    // Loop over all unique residues in the molecule.
    for (auto res_idx : residues[imol].uniqueKeys())
    {
        // By default we will use one CutGroup per residue.
        // This may be changed later by the cutting system.
        auto cutgroup = mol.add(CGName(QString::number(res_idx)));

        // Get a sorted list of the atoms that are part of the residue.
        QList<qint64> res_atoms = residues[imol].values(res_idx);
        qSort(res_atoms);

        // Use the first atom to get the name and number of this residue
        QString res_name = atoms[imol][res_atoms[0]].getResName();
        qint64  res_num  = atoms[imol][res_atoms[0]].getResNum();

        // Store the chain identifier and insertion code.
        QChar chain_id = atoms[imol][res_atoms[0]].getChainID();

        // Add the residue to the molecule.
        auto res = mol.add(ResNum(res_num));
        res.rename(ResName(res_name.trimmed()));

        // Reparent the residue to its chain.
        if (not chain_id.isSpace())
            res.reparent(ChainName(chain_id));

        // Add each atom in the residue to the molecule.
        for (auto res_atom : res_atoms)
        {
            auto atom = cutgroup.add(AtomNum(atoms[imol][res_atom].getNumber()));
            atom.rename(AtomName(atoms[imol][res_atom].getName().trimmed()));

            // Reparent the atom to its residue.
            atom.reparent(ResIdx(res_idx));
        }
    }

    if (cutting.hasValue())
    {
        const CuttingFunction &cutfunc = cutting.value().asA<CuttingFunction>();

        if (not cutfunc.isA<ResidueCutting>())
        {
            mol = cutfunc(mol);
        }
    }

    return mol;
}

/** Internal function used to get the molecule structure for molecule 'imol'. */
MolEditor PDB2::getMolecule(int imol, const PropertyMap &map) const
{
    // Make sure the molecule (model) index is within range.
    if ((imol < 0) or (imol > atoms.count()))
    {
        throw SireError::program_bug(QObject::tr("The molecule index %1 is out of "
            "range, 0 - %2").arg(imol).arg(atoms.count()), CODELOC);
    }

    // Make sure that there are atoms in the molecule.
    if (nAtoms(imol) == 0)
    {
        throw SireError::program_bug(QObject::tr(
            "Strange - there are no atoms in molecule %1?")
                .arg(imol), CODELOC);
    }

    // First, construct the layout of the molecule (sorting of atoms into residues and cutgroups).
    auto mol = this->getMolStructure(imol, map["cutting"]).commit().edit();

    // Get the info object that can map between AtomNum to AtomIdx etc.
    const auto molinfo = mol.info();

    // Atom property objects.
    AtomCoords         coords(molinfo);
    AtomCharges        charges(molinfo);
    AtomElements       elements(molinfo);
    AtomFloatProperty  occupancies(molinfo);
    AtomFloatProperty  temperatures(molinfo);
    AtomStringProperty is_het_atom(molinfo);

    // Residue property objects.
    ResStringProperty  insert_codes(molinfo);

    // The list of residues that have had properties updated.
    QVector<qint64> res_list;

    // Now loop through the atoms in the molecule and set each property.
    for (int i=0; i<nAtoms(imol); ++i)
    {
        // Store a reference to the current atom.
        const PDBAtom &atom = atoms[imol][i];

        // Determine the CGAtomIdx for this atom.
        auto cgatomidx = molinfo.cgAtomIdx(AtomNum(atom.getNumber()));

        // Set the properties.
        coords.set(cgatomidx, atom.getCoord());
        charges.set(cgatomidx, int(atom.getCharge()) * SireUnits::mod_electron);
        elements.set(cgatomidx, atom.getElement());
        occupancies.set(cgatomidx, atom.getOccupancy());
        temperatures.set(cgatomidx, atom.getTemperature());

        bool isHet = atom.isHet();

        if (isHet) is_het_atom.set(cgatomidx, "True");
        else       is_het_atom.set(cgatomidx, "False");

        // Store the residue index for the atom.
        qint64 res_idx = atom.getResIdx();

        // This residue hasn't already been processed.
        if (not res_list.contains(res_idx))
        {
            QChar icode = atom.getInsertCode();

            // Set the insert code property for this residue.
            if (not icode.isSpace())
            {
                insert_codes.set(ResIdx(res_idx), QString(icode));
            }

            res_list.append(res_idx);
        }
    }

    return mol.setProperty(map["coordinates"], coords)
              .setProperty(map["formal-charge"], charges)
              .setProperty(map["element"], elements)
              .setProperty(map["occupancy"], occupancies)
              .setProperty(map["beta-factor"], temperatures)
              .setProperty(map["is-het"], is_het_atom)
              .setProperty(map["insert-code"], insert_codes)
              .commit();
}

/** Internal function used to parse a Sire molecule view into a PDB ATOM records using
    the parameters in the property map. */
void PDB2::parseMolecule(const SireMol::Molecule &sire_mol, QVector<QString> &atom_lines,
    QStringList &errors, const SireBase::PropertyMap &map)
{
    // Store the number of atoms in the molecule.
    int num_atoms = sire_mol.nAtoms();

    // Early exit.
    if (num_atoms == 0) return;

    // TODO: Do we want a hard limit on the number of atoms?
    if (num_atoms > 99999)
    {
        errors.append(QObject::tr("The number of atoms (%1) exceeds "
            " the PDB file format limit (99999)!").arg(num_atoms));

        return;
    }

    // Store the number of chains in the molecule.
    int num_chains = sire_mol.nChains();

    // Resize the data record containers (one TER record for each chain).
    atom_lines.resize(num_atoms + num_chains);

    // Whether each atom is a terminal atom, i.e. the end of a chain.
    QVector<bool> is_ter(num_atoms, false);

    // Loop over the chains.
    for (int i=0; i<num_chains; ++i)
    {
        // Extract the chain.
        auto chain = sire_mol.chain(ChainIdx(i));

        // Extract the atoms from the chain.
        auto atoms = chain.atoms();

        // Extract the number of the last atom in the chain
        int terminal_atom = atoms[atoms.count()-1]
                           .read()
                           .asA<SireMol::Atom>()
                           .index()
                           .value();

        // Set the terminal atom.
        is_ter[terminal_atom] = true;
    }

    if (usesParallel())
    {
        QMutex mutex;

        // Local data storage.
        QVector<PDBAtom> local_atoms(num_atoms);

        tbb::parallel_for(tbb::blocked_range<int>(0, num_atoms),
                        [&](const tbb::blocked_range<int> &r)
        {
            // Create local data objects.
            QStringList local_errors;

            // Convert each atom into a PDBAtom object
            // and generate a PDB data record.
            for (int i=r.begin(); i<r.end(); ++i)
            {
                local_atoms[i] = PDBAtom(sire_mol.atom(AtomIdx(i)), is_ter[i], map, local_errors);
                atom_lines[i] = local_atoms[i].toPDBRecord();
            }

            if (not local_errors.isEmpty())
            {
                // Acquire a lock.
                QMutexLocker lkr(&mutex);

                // Update the warning messages.
                errors += local_errors;
            }
        });

        // Create TER records if the system contains chains.
        if (num_chains > 0)
        {
            // Make a copy of the atom lines.
            auto lines = atom_lines;

            // Line index.
            int iline = 0;

            // Now loop through the atoms and insert TER records as needed.
            // This has to be done in serial.
            for (int i=0; i<num_atoms; ++i)
            {
                // Copy the atom record across.
                atom_lines[iline] = lines[i];
                iline++;

                // Add a TER record for this atom.
                if (is_ter[i])
                {
                    atom_lines[iline] = QString("TER   %1      %2 %3\%4\%5")
                                            .arg(lines[i].mid(6, 5))
                                            .arg(lines[i].mid(17, 3))
                                            .arg(lines[i].at(21))
                                            .arg(lines[i].mid(22, 4))
                                            .arg(lines[i].at(26));

                    iline++;
                }
            }
        }
    }
    else
    {
        // Line index.
        int iline = 0;

        // Loop over all of the atoms.
        for (int i=0; i<num_atoms; ++i)
        {
            // Initalise a PDBAtom.
            PDBAtom atom(sire_mol.atom(AtomIdx(i)), is_ter[i], map, errors);

            // Generate a PDB atom data record.
            atom_lines[iline] = atom.toPDBRecord();
            iline++;

            // Add a TER record for this atom.
            if (is_ter[i])
            {
                atom_lines[iline] = QString("TER   %1      %2 %3\%4\%5")
                                        .arg(atom_lines[iline-1].mid(6, 5))
                                        .arg(atom_lines[iline-1].mid(17, 3))
                                        .arg(atom_lines[iline-1].at(21))
                                        .arg(atom_lines[iline-1].mid(22, 4))
                                        .arg(atom_lines[iline-1].at(26));

                iline++;
            }
        }
    }
}

/** Internal function used to parse a add PDB coordinate data to an existing
    Sire Molecule. */
SireMol::Molecule PDB2::updateMolecule(const SireMol::Molecule &sire_mol,
    QVector<bool> &used_atoms, const SireBase::PropertyMap &map) const
{
    /* Now we need to match the atoms in the passed system to those
       in the PDB2 object.

       Annoyingly, the number and layout of molecules may not match,
       since PDB files that are used as a companion coordinate file
       for PSF often have useful molecule formatting information
       stripped, i.e. they are missing TER records.

       This means we need to matching atom numbers could be in any
       of the PDB molecules. As such, we loop over all PDB molecules
       to find matches. If we find a matching atom number we then
       check to see if the data matches that in the system. If not,
       we continue our search. If we find no valid matches then
       we throw an error and abort.
     */

    // Get the info object that can map between AtomNum to AtomIdx etc.
    const auto molinfo = sire_mol.info();

    // Initialise the property objects.
    AtomCoords coords(molinfo);
    AtomCharges        charges(molinfo);
    AtomElements       elements(molinfo);
    AtomFloatProperty  occupancies(molinfo);
    AtomFloatProperty  temperatures(molinfo);
    AtomStringProperty is_het_atom(molinfo);

    // Residue property objects.
    ResStringProperty  insert_codes(molinfo);

    // The list of residues that have had properties updated.
    QVector<qint64> res_list;

    // Internal function to update atom properties for AtomIdx 'i'
    auto update_atom = [&](int i, int mol_idx, int atom_idx)
    {
        // Determine the CGAtomIdx for this atom.
        auto cgatomidx = molinfo.cgAtomIdx(AtomIdx(i));

        // Store a reference to the atom.
        const PDBAtom &atom = atoms[mol_idx][atom_idx];

        // Set the properties.
        coords.set(cgatomidx, atom.getCoord());
        charges.set(cgatomidx, int(atom.getCharge()) * SireUnits::mod_electron);
        elements.set(cgatomidx, atom.getElement());
        occupancies.set(cgatomidx, atom.getOccupancy());
        temperatures.set(cgatomidx, atom.getTemperature());

        bool isHet = atom.isHet();

        if (isHet) is_het_atom.set(cgatomidx, "True");
        else       is_het_atom.set(cgatomidx, "False");

        // Store the residue index for the atom.
        qint64 res_idx = atom.getResIdx();

        // This residue hasn't already been processed.
        if (not res_list.contains(res_idx))
        {
            QChar icode = atom.getInsertCode();

            // Set the insert code property for this residue.
            if (not icode.isSpace())
            {
                insert_codes.set(ResIdx(res_idx), QString(icode));
            }

            res_list.append(res_idx);
        }
    };

    // Loop over all atoms in the molecule.
    // Here we are looping by AtomIdx.
    if (usesParallel())
    {
        QMutex mutex;

        tbb::parallel_for(tbb::blocked_range<int>(0, sire_mol.nAtoms()),
                           [&](const tbb::blocked_range<int> r)
        {
            for (int i=r.begin(); i<r.end(); ++i)
            {
                // The atom and molecule indices.
                int mol_idx, atom_idx;

                // Try to find a matching atom in the atoms vector.
                findAtom(sire_mol.atom(AtomIdx(i)), mol_idx, atom_idx, used_atoms);

                // Acquire a lock.
                QMutexLocker lkr(&mutex);

                // Update the atom properties.
                update_atom(i, mol_idx, atom_idx);
            }
        });
    }
    else
    {
        for (int i=0; i<sire_mol.nAtoms(); ++i)
        {
            // The atom and molecule indices.
            int mol_idx, atom_idx;

            // Try to find a matching atom in the atoms vector.
            findAtom(sire_mol.atom(AtomIdx(i)), mol_idx, atom_idx, used_atoms);

            // Update the atom properties.
            update_atom(i, mol_idx, atom_idx);
        }
    }

    // Set the additional properties.

    MolEditor edit_mol = sire_mol.edit();

    // Coordinates.
    if (not sire_mol.hasProperty(map["coordinates"]))
    {
        edit_mol.setProperty(map["coordinates"], coords);
    }
    else
    {
        if (not sire_mol.hasProperty(map["PDB.coordinates"]))
        {
            edit_mol.setProperty(map["PDB.coordinates"], coords);
        }
        else
        {
            edit_mol.setProperty(map["PDB.coordinates[2]"], coords);
        }
    }

    // Charges.
    if (not sire_mol.hasProperty(map["coordinates"]))
    {
        edit_mol.setProperty(map["formal-charge"], charges);
    }
    else
    {
        if (not sire_mol.hasProperty(map["PDB.formal-charge"]))
        {
            edit_mol.setProperty(map["PDB.formal-charge"], charges);
        }
        else
        {
            edit_mol.setProperty(map["PDB.formal-charge[2]"], charges);
        }
    }

    // Elements.
    if (not sire_mol.hasProperty(map["element"]))
    {
        edit_mol.setProperty(map["element"], elements);
    }
    else
    {
        if (not sire_mol.hasProperty(map["PDB.element"]))
        {
            edit_mol.setProperty(map["PDB.element"], elements);
        }
        else
        {
            edit_mol.setProperty(map["PDB.element[2]"], elements);
        }
    }

    // Occupancy.
    if (not sire_mol.hasProperty(map["occupancy"]))
    {
        edit_mol.setProperty(map["occupancy"], occupancies);
    }
    else
    {
        if (not sire_mol.hasProperty(map["PDB.occupancy"]))
        {
            edit_mol.setProperty(map["PDB.occupancy"], occupancies);
        }
        else
        {
            edit_mol.setProperty(map["PDB.occupancy[2]"], occupancies);
        }
    }

    // Temperature factors.
    if (not sire_mol.hasProperty(map["beta-factor"]))
    {
        edit_mol.setProperty(map["beta-factor"], temperatures);
    }
    else
    {
        if (not sire_mol.hasProperty(map["PDB.beta-factor"]))
        {
            edit_mol.setProperty(map["PDB.beta-factor"], temperatures);
        }
        else
        {
            edit_mol.setProperty(map["PDB.beta-factor[2]"], temperatures);
        }
    }

    // Hetero-atoms.
    if (not sire_mol.hasProperty(map["is-het"]))
    {
        edit_mol.setProperty(map["is-het"], is_het_atom);
    }
    else
    {
        if (not sire_mol.hasProperty(map["PDB.is-het"]))
        {
            edit_mol.setProperty(map["PDB.is-het"], is_het_atom);
        }
        else
        {
            edit_mol.setProperty(map["PDB.is-het[2]"], is_het_atom);
        }
    }

    // Residue insert codes.
    if (not sire_mol.hasProperty(map["insert-code"]))
    {
        edit_mol.setProperty(map["insert-code"], insert_codes);
    }
    else
    {
        if (not sire_mol.hasProperty(map["PDB.insert-code"]))
        {
            edit_mol.setProperty(map["PDB.insert-code"], insert_codes);
        }
        else
        {
            edit_mol.setProperty(map["PDB.insert-code[2]"], insert_codes);
        }
    }

    return edit_mol.commit();
}

/** Find the atom at index [ mol_idx ][ atom_idx ] in the atoms vector that
    matches the Sire Atom. Return false if no match is found. */
void PDB2::findAtom(const SireMol::Atom &sire_atom, int &mol_idx,
    int &atom_idx, QVector<bool> &used_atoms) const
{
    // Store the atom properties.
    const QString atom_name = sire_atom.name().value();
    const int atom_num = sire_atom.number().value();

    bool is_within_res = false;
    if (sire_atom.isWithinResidue())
        is_within_res = true;

    // Store residue properties.
    const QString res_name = is_within_res ?
        sire_atom.residue().name().value().left(3) : QString();

    const int res_num = is_within_res ?
        sire_atom.residue().number().value() : 0;

    // First, we'll locate the molecule that likely contains the
    // atom, i.e. the molecule where the last atom has a number
    // larger than the one that we're searching for.
    // This avoids doing an order N^2 search if we assume that
    // the atoms are likely in the same order in the lead file.

    // Molecule index.
    int imol = 0;
    while (atoms[imol][nAtoms(imol)-1].getNumber() < atom_num)
    {
        imol++;

        // Make sure the molecule index is in range.
        if (imol == nMolecules())
        {
            imol = 0;
            break;
        }
    }

    // Now search the molecule in question.

    // The index to start our search, assuming ascending atom numbers.
    int hint = atom_num - atoms[imol][0].getNumber();

    // Make sure the start index is in range.
    if (hint < 0 or hint >= nAtoms(imol))
        hint = 0;

    // A map of partial matches: score -> (mol_idx, atom_idx)
    QMap<int, QPair<int, int>> partial_matches;

    // Internal function to check whether we find a matching atom.
    auto is_match = [&](int i, int j)
    {
        bool same_atom_name = (atom_name == atoms[i][j].getName());
        bool same_atom_num  = (atom_num  == atoms[i][j].getNumber());

        // This is true by default, since some atoms aren't in residues.
        bool same_res_name = true;
        bool same_res_num  = true;

        if (is_within_res)
        {
            same_res_name = (res_name == atoms[i][j].getResName());
            same_res_num  = (res_num  == atoms[i][j].getResNum());
        }

        if (same_atom_name and same_res_name and j == hint)
        {
            return true;
        }
        if (same_atom_name and same_atom_num and
            same_res_name  and same_res_num)
        {
            return true;
        }
        else if (same_atom_name)
        {
            // Score a partial match. MUST match atom name, then ideally
            // residue name, atom number, residue number.
            partial_matches.insert((10 * same_res_name ) +
                                   ( 5 * same_atom_num ) +
                                   ( 2 * same_res_num  ) +
                                   ( 1 * (j == hint)   ),
                                   QPair<int, int>(i, j));
        }

        return false;
    };

    // Internal function to determine whether an atom has already been
    // used as a match for a different record.
    auto is_available = [&](int i, int j)
    {
        // Work out the index of this atom.

        int atom_idx = 0;

        for (int idx=0; idx<i; idx++)
            atom_idx += nAtoms(idx);

        atom_idx += j;

        if (used_atoms[atom_idx])
        {
            return false;
        }
        else
        {
            used_atoms[atom_idx] = true;
            return true;
        }
    };

    // Whether a matching atom was found.
    bool match_found = false;

    // Search all atoms in the suspected molecule.
    for (int i=hint; i<nAtoms(imol); i++)
    {
        if (is_match(imol, i) and
            is_available(imol, i))
        {
            mol_idx  = imol;
            atom_idx = i;

            match_found = true;
            break;
        }
    }

    // Didn't find a match, search all molecules.
    if (not match_found)
    {
        // Loop over all of the molecules.
        for (int i=0; i<nMolecules(); ++i)
        {
            // Loop over all of the atoms in the molecule.
            for (int j=0; j<nAtoms(i); ++j)
            {
                if (is_match(i, j) and
                    is_available(i, j))
                {
                    mol_idx  = i;
                    atom_idx = j;

                    match_found = true;
                    break;
                }
            }
        }
    }

    // Still no match, check for partial matches.
    if (not match_found)
    {
        // Try the partial matches in order of decreasing score.
        while (not partial_matches.isEmpty())
        {
            // Take the match with the highest score from the map.
            auto match = partial_matches.take(partial_matches.lastKey());

            mol_idx  = match.first;
            atom_idx = match.second;

            if (is_available(mol_idx, atom_idx))
            {
                match_found = true;
                break;
            }
        }

        if (not match_found)
        {
            if (is_within_res)
            {
                throw SireMol::missing_atom(QObject::tr("Could not find "
                    "a matching atom record: AtomName(\'%1\'), AtomNum(%2), ResName(\'%3\'), ResNum(%4)")
                    .arg(atom_name).arg(atom_num).arg(res_name).arg(res_num), CODELOC);
            }
            else
            {
                throw SireMol::missing_atom(QObject::tr("Could not find "
                    "a matching atom record: AtomName(\'%1\'), AtomNum(%2)")
                    .arg(atom_name).arg(atom_num), CODELOC);
            }
        }
    }
}<|MERGE_RESOLUTION|>--- conflicted
+++ resolved
@@ -1812,12 +1812,9 @@
 
     try
     {
-<<<<<<< HEAD
-        QString last_format = system.property(fileformat_property).asA<StringProperty>().value();
-=======
         QString last_format = system.property(fileformat_property)
                                     .asA<StringProperty>().value();
->>>>>>> 5ca34b8f
+
         fileformat = QString("%1,%2").arg(last_format,fileformat);
     }
     catch(...)
@@ -1831,8 +1828,6 @@
     {
         system.setProperty("fileformat", StringProperty(fileformat));
 	}
-<<<<<<< HEAD
-=======
 
 	// Update the System filename property to record that it includes
     // data from this file.
@@ -1857,7 +1852,6 @@
     {
         system.setProperty("filename", StringProperty(file_name));
 	}
->>>>>>> 5ca34b8f
 }
 
 /** Internal function used to get the molecule structure for molecule 'imol'. */
